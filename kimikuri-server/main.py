--- conflicted
+++ resolved
@@ -20,9 +20,6 @@
 from secret_generator import generate_secret
 from token_manager import TokenManager
 
-<<<<<<< HEAD
-# some basic configurations
-=======
 # error numbers
 ERR_FAILED_TO_LOG_CONFIG = -10
 ERR_FAILED_TO_LOAD_DATABASE = -11
@@ -32,7 +29,6 @@
 KURI_VERSION_SUFFIX = 'alpha'
 
 # some basic editable configurations
->>>>>>> 28d0675d
 CONFIG_FILE = 'kimikuri.json'
 WEBHOOK_NONCE_LENGTH = 128
 DEBUG_HOST = "0.0.0.0"
@@ -48,9 +44,6 @@
     print(f'Failed to load config file. {e}')
     exit(ERR_FAILED_TO_LOG_CONFIG)
 
-<<<<<<< HEAD
-# initialize logger
-=======
 # alert if run in debug mode
 if debug_mode := config.is_debug_mode():
     print('WARNING: Kimikuri is running in debug mode.')
@@ -62,7 +55,6 @@
 # })
 # TODO: configure logger with handler and write them to file and console.
 # TODO: set 3rd-party libs' logger to WARN or ERR
->>>>>>> 28d0675d
 log_level = config.get_log_level()
 print(f'Set log level to {log_level}')
 logger = logging.getLogger('KimikuriMain')
@@ -71,14 +63,6 @@
                     level=log_level)
 
 # initialize database
-<<<<<<< HEAD
-database = KuriDatabase()
-
-# initialize token manager
-token_manager = TokenManager(database)
-
-# initialize telegram framework
-=======
 if os.path.isfile(db_file_name := config.get_database_file_name()):
     try:
         # load database form file
@@ -118,7 +102,6 @@
 webapi = FastAPI()
 
 # initialize bot and telegram framework
->>>>>>> 28d0675d
 proxy_url = config.get_proxy_address()
 bot = Bot(token=config.get_bot_token(), request=Request(proxy_url=proxy_url))
 
@@ -143,12 +126,9 @@
     webhook_update_queue = None  # to eliminate IDE warning
 
 # register command handlers
-<<<<<<< HEAD
-=======
 register = CommandRegister(dispatcher)
 
 
->>>>>>> 28d0675d
 @register.user_command('start')
 def start(update: Update, context: CallbackContext):
     context.bot.send_message(chat_id=update.effective_chat.id, text=
